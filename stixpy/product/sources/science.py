--- conflicted
+++ resolved
@@ -16,11 +16,10 @@
 from matplotlib.widgets import Slider
 from sunpy.time.timerange import TimeRange
 
-<<<<<<< HEAD
+
 from stixpy.calibration.livetime import get_livetime_fraction
-=======
 from stixpy.io.readers import read_subc_params
->>>>>>> fb3004c0
+
 from stixpy.product.product import L1Product
 
 __all__ = [
